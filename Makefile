WGET=wget
RUN=poetry run

<<<<<<< HEAD
# preferable to use a tagged release, but theres good stuff in this commit that hasn't been released yet
MIXS_YAML_URL=https://raw.githubusercontent.com/GenomicsStandardsConsortium/mixs/b0b1e03b705cb432d08914c686ea820985b9cb20/src/mixs/schema/mixs.yaml
SUBMISSION_SCHEMA_URL=https://raw.githubusercontent.com/microbiomedata/submission-schema/v10.7.0/src/nmdc_submission_schema/schema/nmdc_submission_schema.yaml

include ncbi.Makefile
include env_triad.Makefile

# MIXS STUFF
downloads/mixs.yaml:
	wget -O $@ $(MIXS_YAML_URL)

local/mixs-slots-enums.json: downloads/mixs.yaml
	yq eval '{"slots": .slots, "enums": .enums}' -o=json $< | cat > $@

local/mixs-slots-enums-no-MixsCompliantData-domain.json: local/mixs-slots-enums.json
	yq e '.slots |= (del(.[] | select(.domain == "MixsCompliantData"))) | del(.[].keywords)' $< > $@

local/mixs-slots-sex-gender-analysis-prompt.txt: prompt-templates/mixs-slots-sex-gender-analysis-prompt.yaml \
local/mixs-slots-enums-no-MixsCompliantData-domain.json
	$(RUN) build-prompt-from-template \
		--spec-file-path $(word 1,$^) \
		--output-file-path $@

local/mixs-slots-sex-gender-analysis-response.txt: local/mixs-slots-sex-gender-analysis-prompt.txt
	# cborg/claude-opus
	cat $(word 1,$^) | $(RUN) llm prompt --model claude-3.5-sonnet -o temperature 0.01 | tee $@


# getting fragments of MIxS because the whole thing is too large to feed into an LLM
local/mixs-extensions-with-slots.json: downloads/mixs.yaml
	yq -o=json e '.classes | with_entries(select(.value.is_a == "Extension") | .value |= del(.slot_usage))' $< | cat > $@

local/mixs-extensions.json: downloads/mixs.yaml
	yq -o=json e '.classes | with_entries(select(.value.is_a == "Extension") | .value |= del(.slots, .slot_usage))' $< | cat > $@

local/mixs-extension-unique-slots.json: local/mixs-extensions-with-slots.json
	$(RUN) get-extension-unique-slots \
		--input-file $< \
		--output-file $@

local/mixs-env-triad.json: downloads/mixs.yaml
	yq -o=json e '{"slots": {"env_broad_scale": .slots.env_broad_scale, "env_local_scale": .slots.env_local_scale, "env_medium": .slots.env_medium}}' $< | cat > $@
=======
include Makefiles/env_broad_scale.Makefile
include Makefiles/envo.Makefile
include Makefiles/gold.Makefile
include Makefiles/mixs.Makefile
include Makefiles/ncbi_metadata.Makefile
include Makefiles/ncbi_schema.Makefile
include Makefiles/nmdc_metadata.Makefile
include Makefiles/nmdc_schema.Makefile
include Makefiles/non-host-env_local_scale.Makefile
include Makefiles/soil-env_medium.Makefile

# suggested LLM models: gpt-4, gpt-4o, gpt-4-turbo (?), claude-3-opus, claude-3.5-sonnet, gemini-1.5-pro-latest
# gemini models don't seem to take a temperature parameter
# cborg/claude-sonnet
# check cborg for recent model name changes
>>>>>>> 81e1b923

# NMDC microbiomedata GitHub STUFF
local/microbiomedata-repos.csv:
	. ./report-microbiomedata-repos.sh > $@

<<<<<<< HEAD
# NMDC SCHEMA STUFF
downloads/nmdc_submission_schema.yaml:
	wget -O $@ $(SUBMISSION_SCHEMA_URL)

local/established-value-sets-from-submission-schema.json: downloads/nmdc_submission_schema.yaml
	yq -o=json e '{"enums": {"EnvBroadScaleSoilEnum": .enums.EnvBroadScaleSoilEnum, "EnvLocalScaleSoilEnum": .enums.EnvLocalScaleSoilEnum, "EnvMediumSoilEnum": .enums.EnvMediumSoilEnum}}' $< | cat > $@ # ~ 48

local/nmdc-submission-schema-enums-keys.txt: downloads/nmdc_submission_schema.yaml
	yq eval '.enums | keys | .[]' $< | sort  > $@

local/EnvBroadScaleSoilEnum-pvs-keys.txt: downloads/nmdc_submission_schema.yaml
	yq eval '.enums.EnvBroadScaleSoilEnum.permissible_values | keys | .[]' $< | cat > $@

local/EnvBroadScaleSoilEnum-pvs-keys-parsed.csv: local/EnvBroadScaleSoilEnum-pvs-keys.txt
	$(RUN) normalize-envo-data \
		--input-file $< \
		--ontology-prefix ENVO \
		--output-file $@

local/EnvBroadScaleSoilEnum-pvs-keys-parsed-unique.csv: local/EnvBroadScaleSoilEnum-pvs-keys-parsed.csv
	cut -f3,4 -d, $< | head -n 1 > $<.header.csv
	tail -n +2 $< | cut -f3,4 -d, | sort | uniq > $@.tmp
	cat $<.header.csv $@.tmp > $@
	rm -rf $<.header.csv $@.tmp

local/EnvBroadScaleSoilEnum.png: local/EnvBroadScaleSoilEnum-pvs-keys-parsed-unique.csv
	cat $< | tail -n +2  | cut -f1 -d, > $@.ids.txt
	$(RUN) runoak --input sqlite:obo:envo viz --no-view --output $@ --gap-fill [ .idfile $@.ids.txt ] .or biome
	rm -rf $@.ids.txt

local/EnvMediumSoilEnum-pvs-keys.txt: downloads/nmdc_submission_schema.yaml
	yq eval '.enums.EnvMediumSoilEnum.permissible_values | keys | .[]' $< | cat > $@

local/EnvMediumSoilEnum-pvs-keys-parsed.csv: local/EnvMediumSoilEnum-pvs-keys.txt
	$(RUN) normalize-envo-data \
		--input-file $< \
		--ontology-prefix ENVO \
		--output-file $@

local/EnvMediumSoilEnum-pvs-keys-parsed-unique.csv: local/EnvMediumSoilEnum-pvs-keys-parsed.csv
	cut -f3,4 -d, $< | head -n 1 > $<.header.csv
	tail -n +2 $< | cut -f3,4 -d, | sort | uniq > $@.tmp
	cat $<.header.csv $@.tmp > $@
	rm -rf $<.header.csv $@.tmp

local/EnvMediumSoilEnum.png: local/EnvMediumSoilEnum-pvs-keys-parsed-unique.csv
	cat $< | tail -n +2  | cut -f1 -d, > $@.ids.txt
	$(RUN) runoak --input sqlite:obo:envo viz --gap-fill --no-view --output $@ .idfile $@.ids.txt
	rm -rf $@.ids.txt

# NMDC METADATA STUFF
downloads/nmdc-production-studies.json:
	wget -O $@.bak https://api.microbiomedata.org/nmdcschema/study_set?max_page_size=999999
	yq '.resources' -o=json $@.bak | cat > $@
	rm -rf $@.bak

downloads/nmdc-production-biosamples.json:
	wget -O $@.bak https://api.microbiomedata.org/nmdcschema/biosample_set?max_page_size=999999
	yq '.resources' -o=json $@.bak | cat > $@
	rm -rf $@.bak

local/nmdc-production-biosamples-5pct.json: downloads/nmdc-production-biosamples.json
	$(RUN) random-sample-resources \
		--input-file $< \
		--output-file $@ \
		--sample-percentage 5

local/nmdc-production-biosamples-json-to-context.tsv: downloads/nmdc-production-biosamples.json
	$(RUN) biosample-json-to-context-tsv \
		--input-file $< \
		--output-file $@

local/nmdc-production-biosamples-env-package.json:
	curl -X 'GET' \
		'https://api.microbiomedata.org/nmdcschema/biosample_set?max_page_size=999999&projection=env_package' \
		-H 'accept: application/json' > $@.bak
	yq '.resources' -o=json $@.bak | cat > $@ # ENVO:00001998 is also soil
	rm -rf $@.bak

local/nmdc-production-studies-images.csv: downloads/nmdc-production-studies.json
	$(RUN) python external_metadata_awareness/study-image-table.py \
		--input-file $< \
		--output-file $@

####

# biosamples that are part of a particular study
downloads/sty-11-ev70y104_biosamples.json:
	wget -O $@.bak 'https://api.microbiomedata.org/nmdcschema/biosample_set?filter=%7B%22part_of%22%3A%20%22nmdc%3Asty-11-ev70y104%22%7D&max_page_size=999999'
	yq -o=json e '.resources' $@.bak | cat > $@
	rm -rf $@.bak

# metadata about a particular study
downloads/sty-11-ev70y104_study.json:
	wget -O $@.bak 'https://api.microbiomedata.org/nmdcschema/ids/nmdc%3Asty-11-ev70y104'
	yq -o=json e '.' $@.bak | cat > $@
	rm -rf $@.bak

####

valid-env_broad_scale-biosample-all: valid-env_broad_scale-biosample-clean \
local/ncbi-biosamples-context-value-counts-real-labels-only-annotated-2-or-ed.tsv \
local/ncbi-biosamples-context-value-counts-failures.csv

valid-env_broad_scale-biosample-clean:
	rm -rf local/biome-info.txt \
		local/envo-info.csv \
		local/envo-info.txt \
		local/ncbi-biosamples-context-value-counts.csv \
		local/ncbi-biosamples-context-value-counts-normalized.csv \
		local/ncbi-biosamples-context-value-counts-real-labels.csv \
		local/ncbi-biosamples-context-value-counts-real-labels-only-annotated.tsv \
		local/ncbi-biosamples-context-value-counts-real-labels-only-annotated-1.tsv \
		local/ncbi-biosamples-context-value-counts-real-labels-only-annotated-2.tsv \
		local/ncbi-biosamples-context-value-counts-real-labels-only-annotated-2-or-ed.tsv

local/ncbi-biosamples-context-value-counts.csv:
	$(RUN) count-biosample-context-vals-from-postgres \
		--output-file $@ \
		--min-count 2

local/ncbi-biosamples-context-value-counts-normalized.csv: local/ncbi-biosamples-context-value-counts.csv
	$(RUN) normalize-envo-data \
		--count-col-name total_count \
		--input-file $< \
		--ontology-prefix ENVO \
		--output-file $@ \
		--val-col-name value

local/ncbi-biosamples-context-value-counts-failures.csv: local/ncbi-biosamples-context-value-counts-normalized.csv
	$(RUN) find-envo-present-no-curie-extracted \
		--input-file $< \
		--output-file $@

local/envo-info.txt:
	$(RUN) runoak --input sqlite:obo:envo info  .desc//p=i continuant > $@ # or .ALL

local/envo-info.csv: local/envo-info.txt
	$(RUN) normalize-envo-data \
			--input-file $< \
			--ontology-prefix ENVO \
			--output-file $@

local/ncbi-biosamples-context-value-counts-real-labels.csv: local/ncbi-biosamples-context-value-counts-normalized.csv local/envo-info.csv
	$(RUN) merge-in-reference-data \
		--keep-file $(word 1,$^) \
		--keep-key normalized_curie \
		--reference-file $(word 2,$^) \
		--reference-key normalized_curie \
		--reference-addition normalized_label \
		--addition-rename real_label \
		--merged-file $@

local/ncbi-biosamples-context-value-counts-real-labels-only-annotated.tsv: local/ncbi-biosamples-context-value-counts-real-labels.csv
	date ; $(RUN) runoak \
		--input sqlite:obo:envo annotate \
		--matches-whole-text \
		--output-type tsv \
		--output $@ \
		--text-file $< \
		--match-column normalized_label ; date

local/biome-info.txt:
	$(RUN) runoak --input sqlite:obo:envo info  .desc//p=i ENVO:00000428 > $@

local/ncbi-biosamples-context-value-counts-real-labels-only-annotated-1.tsv: local/biome-info.txt \
local/ncbi-biosamples-context-value-counts-real-labels-only-annotated.tsv
	$(RUN) detect-curies-in-subset \
		--tsv-file $(word 2,$^) \
		--class-info-file $(word 1,$^)  \
		--tsv-column-name normalized_curie \
		--subset-label biome \
		--output-file $@

local/ncbi-biosamples-context-value-counts-real-labels-only-annotated-2.tsv: local/biome-info.txt \
local/ncbi-biosamples-context-value-counts-real-labels-only-annotated-1.tsv
	$(RUN) detect-curies-in-subset \
		--tsv-file $(word 2,$^) \
		--class-info-file $(word 1,$^)  \
		--tsv-column-name matched_id \
		--subset-label biome \
		--output-file $@

local/ncbi-biosamples-context-value-counts-real-labels-only-annotated-2-or-ed.tsv: local/ncbi-biosamples-context-value-counts-real-labels-only-annotated-2.tsv
	$(RUN) or-boolean-columns \
		--input-file $< \
		--output-file $@ \
		--column1 "normalized_curie_biome" \
		--column2 "matched_id_biome"

detected-annotations-to-postgres: local/ncbi-biosamples-context-value-counts-real-labels-only-annotated-2-or-ed.tsv
	$(RUN) load-tsv-into-postgres \
	--tsv-file $< \
	--table-name detected_annotations
=======
local/envo_goldterms.db:
	$(RUN) runoak --input sqlite:obo:envo ontology-metadata --all > /dev/null # ensure semsql fiel is cached
	$(RUN) runoak --input sqlite:obo:goldterms ontology-metadata --all > /dev/null # ensure semsql fiel is cached
	cp ~/.data/oaklib/envo.db local/
	poetry run python external_metadata_awareness/sem_sql_combine.py \
		--primary-db local/envo_goldterms.db \
		--secondary-db ~/.data/oaklib/goldterms.db
	mv local/envo.db $@

>>>>>>> 81e1b923
<|MERGE_RESOLUTION|>--- conflicted
+++ resolved
@@ -1,7 +1,6 @@
 WGET=wget
 RUN=poetry run
 
-<<<<<<< HEAD
 # preferable to use a tagged release, but theres good stuff in this commit that hasn't been released yet
 MIXS_YAML_URL=https://raw.githubusercontent.com/GenomicsStandardsConsortium/mixs/b0b1e03b705cb432d08914c686ea820985b9cb20/src/mixs/schema/mixs.yaml
 SUBMISSION_SCHEMA_URL=https://raw.githubusercontent.com/microbiomedata/submission-schema/v10.7.0/src/nmdc_submission_schema/schema/nmdc_submission_schema.yaml
@@ -44,7 +43,7 @@
 
 local/mixs-env-triad.json: downloads/mixs.yaml
 	yq -o=json e '{"slots": {"env_broad_scale": .slots.env_broad_scale, "env_local_scale": .slots.env_local_scale, "env_medium": .slots.env_medium}}' $< | cat > $@
-=======
+
 include Makefiles/env_broad_scale.Makefile
 include Makefiles/envo.Makefile
 include Makefiles/gold.Makefile
@@ -60,13 +59,11 @@
 # gemini models don't seem to take a temperature parameter
 # cborg/claude-sonnet
 # check cborg for recent model name changes
->>>>>>> 81e1b923
 
 # NMDC microbiomedata GitHub STUFF
 local/microbiomedata-repos.csv:
 	. ./report-microbiomedata-repos.sh > $@
 
-<<<<<<< HEAD
 # NMDC SCHEMA STUFF
 downloads/nmdc_submission_schema.yaml:
 	wget -O $@ $(SUBMISSION_SCHEMA_URL)
@@ -261,7 +258,6 @@
 	$(RUN) load-tsv-into-postgres \
 	--tsv-file $< \
 	--table-name detected_annotations
-=======
 local/envo_goldterms.db:
 	$(RUN) runoak --input sqlite:obo:envo ontology-metadata --all > /dev/null # ensure semsql fiel is cached
 	$(RUN) runoak --input sqlite:obo:goldterms ontology-metadata --all > /dev/null # ensure semsql fiel is cached
@@ -269,6 +265,4 @@
 	poetry run python external_metadata_awareness/sem_sql_combine.py \
 		--primary-db local/envo_goldterms.db \
 		--secondary-db ~/.data/oaklib/goldterms.db
-	mv local/envo.db $@
-
->>>>>>> 81e1b923
+	mv local/envo.db $@