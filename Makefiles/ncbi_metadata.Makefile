RUN=poetry run
WGET=wget

# todo add package info
# todo add taxonomy info?
# todo add readme table with date/time stamp (of XML download ideally)
# todo migrate voting sheet generation code into this repo
# todo what cpu/ram resources are really required? 4 cores and 128 gb ram in ec2 was probably excessive
#   but 32 gb 2020 macbook pro complains about swapping while running this code if many other "medium" apps are running

<<<<<<< HEAD
.PHONY: add-ncbi-biosample-package-attributes
=======
.PHONY:load-biosamples-into-mongo duck-all purge

purge:
	rm -rf local/biosample_set.xml*

duck-all: purge local/biosample-last-id-xml.txt load-biosamples-into-mongo local/ncbi_biosamples.duckdb
>>>>>>> 578f3d04

downloads/biosample_set.xml.gz:
	date
	$(WGET) -O $@ "https://ftp.ncbi.nlm.nih.gov/biosample/biosample_set.xml.gz" # ~ 3 GB August 2024
	date

# wget 2 minutes on MAM Ubuntu NUC

local/biosample_set.xml: downloads/biosample_set.xml.gz
	date
	gunzip -c $< > $@
	date

# unzip 9 minutes on MAM Ubuntu NUC

local/biosample-last-id-xml.txt: local/biosample_set.xml
	tac $< | grep -m 1 '<BioSample' > $@

MONGO_HOST=localhost
MONGO_PORT=27017
MONGO_DB=biosamples
MONGO_COLLECTION=biosamples
#BIOSAMPLES_MAX_DOCS=50000000
BIOSAMPLES_MAX_DOCS=500000
MONGO2DUCK_BATCH_SIZE=10000

# see also https://gitlab.com/wurssb/insdc_metadata
.PHONY: load-biosamples-into-mongo
load-biosamples-into-mongo: local/biosample_set.xml
	date
	$(RUN) xml-to-mongo \
		--anticipated-last-id $(BIOSAMPLES_MAX_DOCS) \
		--collection-name $(MONGO_COLLECTION) \
		--db-name $(MONGO_DB) \
		--file-path $< \
		--id-field id \
		--max-elements $(BIOSAMPLES_MAX_DOCS) \
		--mongo-host $(MONGO_HOST) \
		--mongo-port $(MONGO_PORT)
	date

# no indexing necessary for the mongodb to duckdb convertion in notebooks/mongodb_biosamples_to_duckdb.ipynb
# 1% MongoDB load 8 minutes on MAM Ubuntu NUC

local/ncbi_biosamples.duckdb:
	date
	poetry run python \
		external_metadata_awareness/mongodb_biosamples_to_duckdb.py \
		extract \
		--batch_size $(MONGO2DUCK_BATCH_SIZE) \
		--collection biosamples \
		--db_name biosamples \
		--duckdb_file $@ \
		--max_docs $(BIOSAMPLES_MAX_DOCS) \
		--mongo_uri mongodb://$(MONGO_HOST):$(MONGO_PORT)/
	date
# 1% DuckDB dump started at 2024-12-19T16:11:22; X minutes on MAM Ubuntu NUC
# 2024-12-19T16:45:37.896939: Flushed batch for biosample, total 500000 docs processed for this path so far.
# ~ 14k biosamples/minute
# 800/hour?
# 20 million/day?
# also running many web browser tabs, one PyCharm window, compass (and Zoom for aprt of the time)
# 18GB RAM used; no swappping;
# 1 core in use @ 1 to 3 GHz out of 4.7 GHz max?
# everything on one Samsung SSD 980 PRO, which is supposed to write 5 GB/s. looks like less than 1 MB/s write and wya less read
# CPU bound?

local/biosample-count-mongodb.txt:
	date && mongosh --eval 'db.getSiblingDB("biosamples").biosamples.countDocuments()' > $@ && date # 1 minute

local/ncbi-biosample-packages.tsv: downloads/ncbi-biosample-packages.xml
	poetry run python external_metadata_awareness/extract_all_ncbi_packages_fields.py \
		--xml-file $< \
		--output-file $@


add-ncbi-biosample-package-attributes: downloads/ncbi-biosample-packages.xml local/biosamples_from_mongo.duckdb
	date
	poetry run python external_metadata_awareness/ncbi_package_info_to_duck_db.py \
		--db-path $(word 2, $^) \
		--table-name ncbi_package_info \
		--xml-file $(word 1, $^) \
		--overwrite
	date


NCBI_BIOSAMPLES_DUCKDB_PATH = local/ncbi_biosamples.duckdb

local/ncbi-mims-soil-biosamples-env_local_scale.csv:
	echo ".mode csv\nSELECT content, COUNT(1) AS sample_count FROM attributes WHERE harmonized_name = 'env_local_scale' AND package_content = 'MIMS.me.soil.6.0' GROUP BY content ORDER BY COUNT(1) DESC;" | duckdb $(NCBI_BIOSAMPLES_DUCKDB_PATH) > $@

local/ncbi-mims-soil-biosamples-env_broad_scale.csv:
	echo ".mode csv\nSELECT content, COUNT(1) AS sample_count FROM attributes WHERE harmonized_name = 'env_broad_scale' AND package_content = 'MIMS.me.soil.6.0' GROUP BY content ORDER BY COUNT(1) DESC;" | duckdb $(NCBI_BIOSAMPLES_DUCKDB_PATH) > $@

local/ncbi-mims-soil-biosamples-env_medium.csv:
	echo ".mode csv\nSELECT content, COUNT(1) AS sample_count FROM attributes WHERE harmonized_name = 'env_medium' AND package_content = 'MIMS.me.soil.6.0' GROUP BY content ORDER BY COUNT(1) DESC;" | duckdb $(NCBI_BIOSAMPLES_DUCKDB_PATH) > $@

#local/ncbi-mims-soil-biosamples-env_local_scale-normalized.csv: local/ncbi-mims-soil-biosamples-env_local_scale.csv
#	$(RUN) normalize-envo-data \
#		--count-col-name sample_count \
#		--input-file $< \
#		--ontology-prefix ENVO \
#		--output-file $@ \
#		--val-col-name content
#
#local/ncbi-mims-soil-biosamples-env_broad_scale-normalized.csv: local/ncbi-mims-soil-biosamples-env_broad_scale.csv
#	$(RUN) normalize-envo-data \
#		--count-col-name sample_count \
#		--input-file $< \
#		--ontology-prefix ENVO \
#		--output-file $@ \
#		--val-col-name content
#
#local/ncbi-mims-soil-biosamples-env_medium-normalized.csv: local/ncbi-mims-soil-biosamples-env_medium.csv
#	$(RUN) normalize-envo-data \
#		--count-col-name sample_count \
#		--input-file $< \
#		--ontology-prefix ENVO \
#		--output-file $@ \
#		--val-col-name content
#
#local/ncbi-mims-soil-biosamples-env_local_scale-failures.csv: local/ncbi-mims-soil-biosamples-env_local_scale-normalized.csv
#	$(RUN) find-envo-present-no-curie-extracted \
#		--input-file $< \
#		--output-file $@
#
#local/ncbi-mims-soil-biosamples-env_broad_scale-failures.csv: local/ncbi-mims-soil-biosamples-env_broad_scale-normalized.csv
#	$(RUN) find-envo-present-no-curie-extracted \
#		--input-file $< \
#		--output-file $@
#
#local/ncbi-mims-soil-biosamples-env_medium-failures.csv: local/ncbi-mims-soil-biosamples-env_medium-normalized.csv
#	$(RUN) find-envo-present-no-curie-extracted \
#		--input-file $< \
#		--output-file $@
#
#local/ncbi-mims-soil-biosamples-env_local_scale-real-labels.csv: local/ncbi-mims-soil-biosamples-env_local_scale-normalized.csv local/envo-info.csv
#	$(RUN) merge-in-reference-data \
#		--keep-file $(word 1,$^) \
#		--keep-key normalized_curie \
#		--reference-file $(word 2,$^) \
#		--reference-key normalized_curie \
#		--reference-addition normalized_label \
#		--addition-rename real_label \
#		--merged-file $@
#
#local/ncbi-mims-soil-biosamples-env_broad_scale-real-labels.csv: local/ncbi-mims-soil-biosamples-env_broad_scale-normalized.csv local/envo-info.csv
#	$(RUN) merge-in-reference-data \
#		--keep-file $(word 1,$^) \
#		--keep-key normalized_curie \
#		--reference-file $(word 2,$^) \
#		--reference-key normalized_curie \
#		--reference-addition normalized_label \
#		--addition-rename real_label \
#		--merged-file $@
#
#local/ncbi-mims-soil-biosamples-env_medium-real-labels.csv: local/ncbi-mims-soil-biosamples-env_medium-normalized.csv local/envo-info.csv
#	$(RUN) merge-in-reference-data \
#		--keep-file $(word 1,$^) \
#		--keep-key normalized_curie \
#		--reference-file $(word 2,$^) \
#		--reference-key normalized_curie \
#		--reference-addition normalized_label \
#		--addition-rename real_label \
#		--merged-file $@
#
#local/ncbi-mims-soil-biosamples-env_local_scale-annotated.tsv: local/ncbi-mims-soil-biosamples-env_local_scale-real-labels.csv
#	date ; $(RUN) runoak \
#		--input sqlite:obo:envo annotate \
#		--matches-whole-text \
#		--output-type tsv \
#		--output $@ \
#		--text-file $< \
#		--match-column normalized_label ; date
#
#local/ncbi-mims-soil-biosamples-env_broad_scale-annotated.tsv: local/ncbi-mims-soil-biosamples-env_broad_scale-real-labels.csv
#	date ; $(RUN) runoak \
#		--input sqlite:obo:envo annotate \
#		--matches-whole-text \
#		--output-type tsv \
#		--output $@ \
#		--text-file $< \
#		--match-column normalized_label ; date
#
#local/ncbi-mims-soil-biosamples-env_medium-annotated.tsv: local/ncbi-mims-soil-biosamples-env_medium-real-labels.csv
#	date ; $(RUN) runoak \
#		--input sqlite:obo:envo annotate \
#		--matches-whole-text \
#		--output-type tsv \
#		--output $@ \
#		--text-file $< \
#		--match-column normalized_label ; date

local/ncbi-biosamples-packages-counts.tsv: sql/packages-counts.sql
	$(RUN) sql-to-tsv \
	--sql-file $< \
	--output-file $@<|MERGE_RESOLUTION|>--- conflicted
+++ resolved
@@ -8,16 +8,13 @@
 # todo what cpu/ram resources are really required? 4 cores and 128 gb ram in ec2 was probably excessive
 #   but 32 gb 2020 macbook pro complains about swapping while running this code if many other "medium" apps are running
 
-<<<<<<< HEAD
-.PHONY: add-ncbi-biosample-package-attributes
-=======
-.PHONY:load-biosamples-into-mongo duck-all purge
+
+.PHONY:load-biosamples-into-mongo duck-all purge add-ncbi-biosample-package-attributes
 
 purge:
 	rm -rf local/biosample_set.xml*
 
 duck-all: purge local/biosample-last-id-xml.txt load-biosamples-into-mongo local/ncbi_biosamples.duckdb
->>>>>>> 578f3d04
 
 downloads/biosample_set.xml.gz:
 	date
