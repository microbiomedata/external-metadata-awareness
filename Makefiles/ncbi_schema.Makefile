RUN=poetry run
WGET=wget

# find code for converting to table in other repos
# or convert to duckdb
downloads/ncbi-biosample-attributes.xml:
	$(WGET) -O $@ "https://www.ncbi.nlm.nih.gov/biosample/docs/attributes/?format=xml"

downloads/ncbi-biosample-packages.xml:
	$(WGET) -O $@ "https://www.ncbi.nlm.nih.gov/biosample/docs/packages/?format=xml"

local/ncbi-biosample-packages.csv: downloads/ncbi-biosample-packages.xml
	$(RUN) ncbi-packages-csv-report \
	--xml-file $< \
<<<<<<< HEAD
	--output-file $@
=======
	--output-file $@

local/ncbi-biosamples-context-value-counts.csv:
	$(RUN) count-biosample-context-vals-from-postgres \
		--output-file $@ \
		--min-count 2

.PHONY: load-packages-into-mongo
load-packages-into-mongo: downloads/ncbi-biosample-packages.xml
	date
	$(RUN) xml-to-mongo \
		--node-type Package \
		--collection-name packages \
		--db-name $(MONGO_DB) \
		--file-path $< \
		--max-elements 999999 \
		--mongo-host $(MONGO_HOST) \
		--mongo-port $(MONGO_PORT)
	date
>>>>>>> e7e7c7bc
<|MERGE_RESOLUTION|>--- conflicted
+++ resolved
@@ -12,15 +12,7 @@
 local/ncbi-biosample-packages.csv: downloads/ncbi-biosample-packages.xml
 	$(RUN) ncbi-packages-csv-report \
 	--xml-file $< \
-<<<<<<< HEAD
 	--output-file $@
-=======
-	--output-file $@
-
-local/ncbi-biosamples-context-value-counts.csv:
-	$(RUN) count-biosample-context-vals-from-postgres \
-		--output-file $@ \
-		--min-count 2
 
 .PHONY: load-packages-into-mongo
 load-packages-into-mongo: downloads/ncbi-biosample-packages.xml
@@ -34,4 +26,3 @@
 		--mongo-host $(MONGO_HOST) \
 		--mongo-port $(MONGO_PORT)
 	date
->>>>>>> e7e7c7bc
