RUN=poetry run
WGET=wget

# find code for converting to table in other repos
# or convert to duckdb
downloads/ncbi-biosample-attributes.xml:
	$(WGET) -O $@ "https://www.ncbi.nlm.nih.gov/biosample/docs/attributes/?format=xml"

# also mentioned in ncbi_schema.Makefile
downloads/ncbi-biosample-packages.xml:
	$(WGET) -O $@ "https://www.ncbi.nlm.nih.gov/biosample/docs/packages/?format=xml"

local/ncbi-biosample-packages.csv: downloads/ncbi-biosample-packages.xml
	$(RUN) ncbi-packages-csv-report \
	--xml-file $< \
	--output-file $@

.PHONY: load-packages-into-mongo
load-packages-into-mongo: downloads/ncbi-biosample-packages.xml
	date
	$(RUN) xml-to-mongo \
		--node-type Package \
		--collection-name packages \
		--db-name $(MONGO_DB) \
		--file-path $< \
		--max-elements 999999 \
		--mongo-host $(MONGO_HOST) \
		--mongo-port $(MONGO_PORT)
<<<<<<< HEAD
	date
=======
	date
>>>>>>> b51a61d3
<|MERGE_RESOLUTION|>--- conflicted
+++ resolved
@@ -26,8 +26,4 @@
 		--max-elements 999999 \
 		--mongo-host $(MONGO_HOST) \
 		--mongo-port $(MONGO_PORT)
-<<<<<<< HEAD
-	date
-=======
-	date
->>>>>>> b51a61d3
+	date